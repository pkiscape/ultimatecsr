# Ultimate CSR ![alt text](https://pkiscape.com/img/favicon.png)
Ultimate CSR is a CLI tool that allows you to define more complex subject fields and x509v3 extensions for your CSR. 

Let me know if you'd like to see any other extensions!

```
usage: ultimatecsr.py [-h] (-p [PRIVATEKEY] | -k [CREATEKEY]) [-e] [-o OUT]

X509 Certificate Signing Request Maker

options:
  -h, --help            show this help message and exit
  -p [PRIVATEKEY], --privatekey [PRIVATEKEY]
                        Define your existing private key.
  -k [CREATEKEY], --createkey [CREATEKEY]
                        Creates a private key for you. If no name is provided, it uses "privatekey.pem"
  -e, --encrypt         Encrypt the private key you create with -k (--createkey)
  -o OUT, --out OUT     Define the CSR output filename
```

This tool allows you to:

- Define many subject fields such as Common Name, Email Address, UserID, Given Name, Title, Pseudonym and more!
- Request v3 extensions such as Key Usage, Extended Key Usage, Basic Constraints and Subject Alternative Names.

Make sure Python Cryptography is up to date:

```
pip3 install --upgrade cryptography
```
or
```
pip install --upgrade cryptography
```

Examples:

Create a CSR defining an already existing private key (great_privatekey.pem), outputting the CSR to a file called "mycsr.pem".

```
python3 ultimatecsr.py -p great_privatekey.pem -o mycsr.pem
```

Create a private key (default name will be privatekey.pem) without outputting the CSR to a file.
```
python3 ultimatecsr.py -k
```

Create a private key (test_keypair.pem) with encryption without outputting the CSR to a file.
<<<<<<< HEAD
```
python3 ultimatecsr.py -k test_keypair.pem -e
```
=======
```
python3 ultimatecsr.py -k test_keypair.pem -e
```

>>>>>>> 7dbc5475
<|MERGE_RESOLUTION|>--- conflicted
+++ resolved
@@ -47,13 +47,7 @@
 ```
 
 Create a private key (test_keypair.pem) with encryption without outputting the CSR to a file.
-<<<<<<< HEAD
-```
-python3 ultimatecsr.py -k test_keypair.pem -e
-```
-=======
 ```
 python3 ultimatecsr.py -k test_keypair.pem -e
 ```
 
->>>>>>> 7dbc5475
